--- conflicted
+++ resolved
@@ -1,18 +1,11 @@
 from absl.testing import absltest
 
-<<<<<<< HEAD
-import scoring
-
-TEST_LOGFILE = 'test_data/adamw_fastmri_jax_04-18-2023-13-10-58.log'
-TEST_DIR = 'test_data/experiment_dir'
-=======
 from scoring import scoring_utils
 from scoring.scoring import NUM_TRIALS
 from scoring.scoring import NUM_WORKLOADS
 
 TEST_LOGFILE = 'scoring/test_data/adamw_fastmri_jax_04-18-2023-13-10-58.log'
 TEST_DIR = 'scoring/test_data/experiment_dir'
->>>>>>> fd090dc8
 NUM_EVALS = 18
 
 
@@ -33,7 +26,6 @@
       self.assertEqual(len(df.at['1', column]), NUM_EVALS)
 
   def test_get_experiment_df(self):
-<<<<<<< HEAD
     df = scoring_utils.get_experiment_df(TEST_DIR)
     assert len(df) == 2
 
@@ -48,21 +40,6 @@
         num_points=100,
         scale='linear',
         verbosity=0)
-=======
-    _ = scoring_utils.get_experiment_df(TEST_DIR)
-    self.assertWarnsRegex(
-        Warning,
-        f'There should be {NUM_WORKLOADS} workloads but there are 1.',
-        scoring_utils.get_experiment_df,
-        TEST_DIR)
-    self.assertWarnsRegex(
-        Warning,
-        f'There should be {NUM_TRIALS} trials for workload mnist_jax but there '
-        'are only 1.',
-        scoring_utils.get_experiment_df,
-        TEST_DIR)
->>>>>>> fd090dc8
-
 
 if __name__ == '__main__':
   absltest.main()