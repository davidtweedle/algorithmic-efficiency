#!/bin/bash
# Bash script to run submission_runner.py.
# The primary purpose of this script is to serve as
# an entrypoint for our Docker images.
# Internal contributors may enable this script
# to download data and upload experiment results to
# our algorithmic-efficiency repo. To do so 
# set the -i flag to true.

function usage() {
    cat <<USAGE

    Usage:
        $0  [--dataset dataset] [--framework framework] [--submission_path submission_path]
            [--tuning_search_space tuning_search_space] [--experiment_name experiment_name] 
            [--workload workload] [--max_global_steps max_global_steps] [--rsync_data rsync_data]
            [--internal_contributor true] [--traindiffs_test false]

    Options:
        -d | --dataset:                 Can be imagenet, criteo1tb, ogbg, fastmri, wmt, librispeech.
        -f | --framework:               Can be jax or pytorch.
        -s | --submission_path:         Path to submission module. If relative path, from algorithmic-efficiency top directory.
        -t | --tuning_search_space:     Path to tuning search space. If relative path, from algorithmic-efficiency top directory.
        -e | --experiment_name:         Name of experiment.
        -w | --workload:                Can be imagenet_resnet, imagenet_vit, criteo1tb, fastmri,
                                        wmt, librispeech_deepspeech, librispeech_conformer or variant workload.
        -a | --keep_container_alive:    If true, docker container will be kept alive. Useful for 
                                        developing or debugging.
        -m | --max_global_steps:        Maximum number of global steps for submission.
        -o | --overwrite:               If true, overwrite the experiment directory with the identical
                                        experiment name.
        -c | --save_checkpoints         If true, save all checkpoints from all evals. 
        -r | --rsync_data:              If true and if --internal_contributor mode is true, rsync data
                                        from internal GCP bucket.
        -i | --internal_contributor:    If true, allow rsync of data and transfer of experiment results 
                                        with GCP project.
<<<<<<< HEAD
        --num_tuning_trials             Number of tuning trials for externally tuned ruleset submission.
        --hparam_start_index            Should be > 0 and < num_tuning_trials - 1.
        --hparam_end_index              Should be > 0 and < num_tuning_trials - 1.
        --rng_seed                      RNG seed to pass to workload submission_runner.
=======
        --traindiffs_test:              If true, ignore all other options and run the traindiffs test.
>>>>>>> 8108c006
USAGE
    exit 1
}

# Defaults
TEST="false"
INTERNAL_CONTRIBUTOR_MODE="false"
HOME_DIR=""
RSYNC_DATA="true"
OVERWRITE="false"
SAVE_CHECKPOINTS="true"

# Pass flag
while [ "$1" != "" ]; do
    case $1 in
	--traindiffs_test)
	    shift
            TEST=$1
	    ;;
        -d | --dataset) 
            shift
            DATASET=$1
            ;;
        -f | --framework)
            shift 
            FRAMEWORK=$1
            ;;
        -s | --submission_path)
            shift
            SUBMISSION_PATH=$1
            ;;
        -t | --tuning_search_space)
            shift
            TUNING_SEARCH_SPACE=$1
            ;;
        -e | --experiment_name)
            shift
            EXPERIMENT_NAME=$1
            ;;
        -w | --workload)
            shift
            WORKLOAD=$1
            ;;
        -a | --keep_container_alive)
            shift 
            KEEP_CONTAINER_ALIVE=$1
            ;;
        -m | --max_global_steps)
            shift
            MAX_GLOBAL_STEPS=$1
            ;;
        -o | --overwrite)
            shift
            OVERWRITE=$1
            ;;
        -c | --save_checkpoints)
            shift
            SAVE_CHECKPOINTS=$1
            ;;
        -r | --rsync_data)
            shift
            RSYNC_DATA=$1
            ;;
        -i | --internal_contributor)
            shift
            INTERNAL_CONTRIBUTOR_MODE=$1
            ;;
        -h | --home_dir)
            shift
            HOME_DIR=$1
            ;;
        --num_tuning_trials)
            shift
            NUM_TUNING_TRIALS=$1
            ;;
        --hparam_start_index)
            shift
            HPARAM_START_INDEX=$1
            ;;
        --hparam_end_index)
            shift
            HPARAM_END_INDEX=$1
            ;;
        --rng_seed)
            shift
            RNG_SEED=$1
            ;;
        *) 
            usage 
            exit 1
            ;;
    esac
    shift 
done

if [[ ${TEST} == "true" ]]; then
  cd algorithmic-efficiency
  COMMAND="python3 tests/test_traindiffs.py"
  echo $COMMAND
  eval $COMMAND
  exit
fi

# Check if arguments are valid
VALID_DATASETS=("criteo1tb" "imagenet"  "fastmri" "ogbg" "librispeech" \
                "wmt" "mnist")
VALID_WORKLOADS=("criteo1tb" "imagenet_resnet" "imagenet_resnet_silu" "imagenet_resnet_gelu" \
                 "imagenet_resnet_large_bn_init" "imagenet_vit" "imagenet_vit_glu" \
                 "imagenet_vit_post_ln" "imagenet_vit_map" "fastmri" "ogbg" \
                 "criteo1tb_resnet" "criteo1tb_layernorm" "criteo1tb_embed_init" \
                 "wmt" "wmt_post_ln" "wmt_attention_temp" "wmt_glu_tanh" \
                 "librispeech_deepspeech" "librispeech_conformer" "mnist" \
                 "conformer_layernorm" "conformer_attention_temperature" \
                 "conformer_gelu" "fastmri_model_size" "fastmri_tanh" \
                 "fastmri_layernorm" "ogbg_gelu" "ogbg_silu" "ogbg_model_size")

# Set data and experiment paths
ROOT_DATA_BUCKET="gs://mlcommons-data"
ROOT_DATA_DIR="${HOME_DIR}/data"

EXPERIMENT_BUCKET="gs://mlcommons-runs"
EXPERIMENT_DIR="${HOME_DIR}/experiment_runs"

if [[ -n ${DATASET+x} ]]; then 
    if [[ ! " ${VALID_DATASETS[@]} " =~ " $DATASET " ]]; then
        echo "Error: invalid argument for dataset (d)."
        exit 1
    fi
fi

if [[ -n ${WORKLOAD+x} ]]; then 
    if [[ ! " ${VALID_WORKLOADS[@]} " =~ " $WORKLOAD " ]]; then
        echo "Error: invalid argument for workload (w)."
        exit 1
    fi
fi

# Set run command prefix depending on framework
if [[ "${FRAMEWORK}" == "jax" ]]; then
    COMMAND_PREFIX="python3"
else 
    COMMAND_PREFIX="torchrun --redirects 1:0,2:0,3:0,4:0,5:0,6:0,7:0 --standalone --nnodes=1 --nproc_per_node=8"
fi

# Set data directory and bucket (bucket is only relevant in internal mode)
if [[ "${DATASET}" == "imagenet" ]]; then 
    DATA_DIR="${ROOT_DATA_DIR}/${DATASET}/${FRAMEWORK}"
    DATA_BUCKET="${ROOT_DATA_BUCKET}/${DATASET}/${FRAMEWORK}"
elif [[ ! -z "${DATASET}" ]]; then
    DATA_DIR="${ROOT_DATA_DIR}/${DATASET}"
    DATA_BUCKET="${ROOT_DATA_BUCKET}/${DATASET}"
fi

if [[ ! -z $DATA_DIR ]] && [[ ! -d ${DATA_DIR} ]]; then
    mkdir -p ${DATA_DIR}
fi 

if [[ ! -z $DATA_DIR ]] && [[ ${RSYNC_DATA} == 'true' ]] && [[ $INTERNAL_CONTRIBUTOR_MODE == 'true' ]]; then
    ./google-cloud-sdk/bin/gsutil -m rsync -r ${DATA_BUCKET} ${DATA_DIR}
fi 

# Optionally run workload if SUBMISSION_PATH is set
if [[ ! -z ${SUBMISSION_PATH+x} ]]; then
    NOW=$(date +"%m-%d-%Y-%H-%M-%S")
    LOG_DIR="${HOME_DIR}/logs"
    LOG_FILE="$LOG_DIR/${WORKLOAD}_${FRAMEWORK}_${NOW}.log"
    mkdir -p ${LOG_DIR}
    cd algorithmic-efficiency

    # Optionally define max steps flag for submission runner 
    if [[ ! -z ${MAX_GLOBAL_STEPS+x} ]]; then 
        MAX_STEPS_FLAG="--max_global_steps=${MAX_GLOBAL_STEPS}"
    fi

    if [[ ! -z ${NUM_TUNING_TRIALS+x} ]]; then 
        NUM_TUNING_TRIALS_FLAG="--num_tuning_trials=${NUM_TUNING_TRIALS}"
    fi

    if [[ ! -z ${HPARAM_START_INDEX+x} ]]; then 
        HPARAM_START_INDEX_FLAG="--hparam_start_index=${HPARAM_START_INDEX}"
    fi

    if [[ ! -z ${HPARAM_END_INDEX+x} ]]; then 
        HPARAM_END_INDEX_FLAG="--hparam_end_index=${HPARAM_END_INDEX}"
    fi

    if [[ ! -z ${RNG_SEED+x} ]]; then 
        RNG_SEED_FLAG="--rng_seed=${RNG_SEED}"
    fi

    # Define special flags for imagenet and librispeech workloads
    if [[ ${DATASET} == "imagenet" ]]; then 
        SPECIAL_FLAGS="--imagenet_v2_data_dir=${DATA_DIR}"
    elif [[ ${DATASET} == "librispeech" ]]; then 
        SPECIAL_FLAGS="--librispeech_tokenizer_vocab_path=${DATA_DIR}/spm_model.vocab"
    fi 

    # Optionally run torch compile
    if [[ ${FRAMEWORK} == "pytorch" ]]; then
        TORCH_COMPILE_FLAG="--torch_compile=true"
    fi
    
    # The TORCH_RUN_COMMAND_PREFIX is only set if FRAMEWORK is "pytorch"
    COMMAND="${COMMAND_PREFIX} submission_runner.py \
        --framework=${FRAMEWORK}  \
        --workload=${WORKLOAD} \
        --submission_path=${SUBMISSION_PATH}  \
        --tuning_search_space=${TUNING_SEARCH_SPACE}  \
        --data_dir=${DATA_DIR} \
        --num_tuning_trials=1  \
        --experiment_dir=${EXPERIMENT_DIR}  \
        --experiment_name=${EXPERIMENT_NAME} \
        --overwrite=${OVERWRITE} \
        --save_checkpoints=${SAVE_CHECKPOINTS} \
        ${NUM_TUNING_TRIALS_FLAG} \
        ${HPARAM_START_INDEX_FLAG} \
        ${HPARAM_END_INDEX_FLAG} \
        ${RNG_SEED_FLAG} \
        ${MAX_STEPS_FLAG}  \
        ${SPECIAL_FLAGS} \
        ${TORCH_COMPILE_FLAG} 2>&1 | tee -a ${LOG_FILE}"
    echo $COMMAND > ${LOG_FILE}
    echo $COMMAND
    eval $COMMAND
    RETURN_CODE=$?

    if [[ $INTERNAL_CONTRIBUTOR_MODE == "true" ]]; then 
        /google-cloud-sdk/bin/gsutil -m cp -r ${EXPERIMENT_DIR}/${EXPERIMENT_NAME}/${WORKLOAD}_${FRAMEWORK} ${EXPERIMENT_BUCKET}/${EXPERIMENT_NAME}/
        /google-cloud-sdk/bin/gsutil -m cp ${LOG_FILE} ${EXPERIMENT_BUCKET}/${EXPERIMENT_NAME}/${WORKLOAD}_${FRAMEWORK}/
    fi

fi

# Keep main process running in debug mode to avoid the container from stopping
if [[ ${KEEP_CONTAINER_ALIVE} == "true" ]]
then 
    while true
    do 
        sleep 1000
    done 
fi

echo "Exiting with $RETURN_CODE"
exit $RETURN_CODE<|MERGE_RESOLUTION|>--- conflicted
+++ resolved
@@ -34,14 +34,11 @@
                                         from internal GCP bucket.
         -i | --internal_contributor:    If true, allow rsync of data and transfer of experiment results 
                                         with GCP project.
-<<<<<<< HEAD
         --num_tuning_trials             Number of tuning trials for externally tuned ruleset submission.
         --hparam_start_index            Should be > 0 and < num_tuning_trials - 1.
         --hparam_end_index              Should be > 0 and < num_tuning_trials - 1.
         --rng_seed                      RNG seed to pass to workload submission_runner.
-=======
         --traindiffs_test:              If true, ignore all other options and run the traindiffs test.
->>>>>>> 8108c006
 USAGE
     exit 1
 }
